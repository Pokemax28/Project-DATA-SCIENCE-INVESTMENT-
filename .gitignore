# Python
__pycache__/
*.py[cod]
*.pyo
*.pyd
*.pyc
*.ipynb_checkpoints

# Jupyter Notebook
.ipynb_checkpoints/

# Virtual environments
env/
venv/
ENV/
.VENV/
.venv/

# Data files
*.csv
*.tsv
*.xls
*.xlsx
*.h5
*.db
*.sqlite
*.parquet

# Logs
*.log

# OS files
.DS_Store
Thumbs.db

# VS Code
.vscode/

# Mac
*.DS_Store

# Windows
*.exe
*.dll

# Others
*.bak
*.tmp
*.history
*.swp
*.swo
*.out
<<<<<<< HEAD

mytest.ipynb
=======
*.txt
*.pdf
*.docx
>>>>>>> 04347f95
<|MERGE_RESOLUTION|>--- conflicted
+++ resolved
@@ -50,11 +50,8 @@
 *.swp
 *.swo
 *.out
-<<<<<<< HEAD
 
 mytest.ipynb
-=======
 *.txt
 *.pdf
-*.docx
->>>>>>> 04347f95
+*.docx